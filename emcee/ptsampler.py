#!/usr/bin/env python
# -*- coding: utf-8 -*-

from __future__ import (division, print_function, absolute_import,
                        unicode_literals)

__all__ = ["PTSampler"]

try:
    import acor
    acor = acor
except ImportError:
    acor = None

import emcee as em
import multiprocessing as multi
import numpy as np
import numpy.random as nr

def default_beta_ladder(ndim, ntemps=None, Tmax=None):
    """Returns a ladder of :math:`\beta \equiv 1/T` with temperatures
    geometrically spaced with spacing chosen so that a Gaussian
    posterior would have a 0.25 temperature swap acceptance rate.

    :param ndim:
        The number of dimensions in the parameter space.

    :param ntemps: (optional)
        If set, the number of temperatures to use.  If ``None``, the
        ``Tmax`` argument must be given, and the number of
        temperatures is chosen so that the highest temperature is
        greater than ``Tmax``.

    :param Tmax: (optional)
        If ``ntemps`` is not given, this argument controls the number
        of temperatures.  Temperatures are chosen according to the
        spacing criteria until the maximum temperature exceeds
        ``Tmax``

    """
    tstep = np.array([25.2741, 7., 4.47502, 3.5236, 3.0232,
                      2.71225, 2.49879, 2.34226, 2.22198, 2.12628,
                      2.04807, 1.98276, 1.92728, 1.87946, 1.83774,
                      1.80096, 1.76826, 1.73895, 1.7125, 1.68849,
                      1.66657, 1.64647, 1.62795, 1.61083, 1.59494,
                      1.58014, 1.56632, 1.55338, 1.54123, 1.5298,
                      1.51901, 1.50881, 1.49916, 1.49, 1.4813,
                      1.47302, 1.46512, 1.45759, 1.45039, 1.4435,
                      1.4369, 1.43056, 1.42448, 1.41864, 1.41302,
                      1.40761, 1.40239, 1.39736, 1.3925, 1.38781,
                      1.38327, 1.37888, 1.37463, 1.37051, 1.36652,
                      1.36265, 1.35889, 1.35524, 1.3517, 1.34825,
                      1.3449, 1.34164, 1.33847, 1.33538, 1.33236,
                      1.32943, 1.32656, 1.32377, 1.32104, 1.31838,
                      1.31578, 1.31325, 1.31076, 1.30834, 1.30596,
                      1.30364, 1.30137, 1.29915, 1.29697, 1.29484,
                      1.29275, 1.29071, 1.2887, 1.28673, 1.2848,
                      1.28291, 1.28106, 1.27923, 1.27745, 1.27569,
                      1.27397, 1.27227, 1.27061, 1.26898, 1.26737,
                      1.26579, 1.26424, 1.26271, 1.26121,
                      1.25973])
    dmax = tstep.shape[0]
        
    if ndim > dmax:
        # An approximation to the temperature step at large
        # dimension
        tstep = 1.0 + 2.0*np.sqrt(np.log(4.0))/np.sqrt(ndim)
    else:
        tstep = tstep[ndim-1]
        
    if ntemps is None and Tmax is None:
        raise ValueError('must specify one of ``ntemps`` and ``Tmax``')
    elif ntemps is None:
        ntemps = int(np.log(Tmax)/np.log(tstep)+2)

    return np.exp(np.linspace(0, -(ntemps-1)*np.log(tstep), ntemps))


class PTLikePrior(object):
    """Wrapper class for logl and logp.

    """

    def __init__(self, logl, logp):
        self.logl = logl
        self.logp = logp

    def __call__(self, x):
        lp = self.logp(x)

        if lp == float('-inf'):
            return lp, lp

        return self.logl(x), lp


class PTSampler(em.Sampler):
    """A parallel-tempered ensemble sampler, using :class:`EnsembleSampler`
    for sampling within each parallel chain.

    :param ntemps:
        The number of temperatures.  Can be ``None``, in which case
        the ``Tmax`` argument sets the maximum temperature.

    :param nwalkers:
        The number of ensemble walkers at each temperature.

    :param dim:
        The dimension of parameter space.

    :param logl:
        The log-likelihood function.

    :param logp:
        The log-prior function.

    :param threads: (optional)
        The number of parallel threads to use in sampling.

    :param pool: (optional)
        Alternative to ``threads``.  Any object that implements a
        ``map`` method compatible with the built-in ``map`` will do
        here.  For example, :class:`multi.Pool` will do.

    :param betas: (optional)
        Array giving the inverse temperatures, :math:`\\beta=1/T`,
        used in the ladder.  The default is chosen so that a Gaussian
        posterior in the given number of dimensions will have a 0.25
        tswap acceptance rate.

    :param a: (optional)
        Proposal scale factor.

    :param Tmax: (optional)
        Maximum temperature for the ladder.  If ``ntemps`` is
        ``None``, this argument is used to set the temperature ladder.

    """
    def __init__(self, ntemps, nwalkers, dim, logl, logp, threads=1,
                 pool=None, betas=None, a=2.0, Tmax=None):
        self.logl = logl
        self.logp = logp
        self.a = a

        self.nwalkers = nwalkers
        self.dim = dim
<<<<<<< HEAD
        
        if betas is None:
            self._betas = default_beta_ladder(self.dim, ntemps=ntemps, Tmax=Tmax)
        else:
            self._betas = betas

        self.ntemps = len(self.betas)

        assert self.nwalkers % 2 == 0, 'The number of walkers must be even.'
        assert self.nwalkers >= 2*self.dim, 'The number of walkers must be greater than 2*dimension.'
=======

        assert self.nwalkers % 2 == 0, \
            "The number of walkers must be even."
        assert self.nwalkers >= 2*self.dim, \
            "The number of walkers must be greater than 2*dimension."
>>>>>>> 1f5ddfc4

        self._chain = None
        self._lnprob = None
        self._lnlikelihood = None

        self.nswap = np.zeros(self.ntemps, dtype=np.float)
        self.nswap_accepted = np.zeros(self.ntemps, dtype=np.float)

        self.nprop = np.zeros((self.ntemps, self.nwalkers), dtype=np.float)
        self.nprop_accepted = np.zeros((self.ntemps, self.nwalkers),
                                       dtype=np.float)

        self.pool = pool
        if threads > 1 and pool is None:
            self.pool = multi.Pool(threads)

<<<<<<< HEAD
=======
    def default_beta_ladder(self):
        """Returns a ladder of :math:`\beta \equiv 1/T` with temperatures
        geometrically spaced with spacing chosen so that a Gaussian
        posterior would have a 0.25 temperature swap acceptance rate.

        """
        tstep = np.array([25.2741, 7., 4.47502, 3.5236, 3.0232,
                          2.71225, 2.49879, 2.34226, 2.22198, 2.12628,
                          2.04807, 1.98276, 1.92728, 1.87946, 1.83774,
                          1.80096, 1.76826, 1.73895, 1.7125, 1.68849,
                          1.66657, 1.64647, 1.62795, 1.61083, 1.59494,
                          1.58014, 1.56632, 1.55338, 1.54123, 1.5298,
                          1.51901, 1.50881, 1.49916, 1.49, 1.4813,
                          1.47302, 1.46512, 1.45759, 1.45039, 1.4435,
                          1.4369, 1.43056, 1.42448, 1.41864, 1.41302,
                          1.40761, 1.40239, 1.39736, 1.3925, 1.38781,
                          1.38327, 1.37888, 1.37463, 1.37051, 1.36652,
                          1.36265, 1.35889, 1.35524, 1.3517, 1.34825,
                          1.3449, 1.34164, 1.33847, 1.33538, 1.33236,
                          1.32943, 1.32656, 1.32377, 1.32104, 1.31838,
                          1.31578, 1.31325, 1.31076, 1.30834, 1.30596,
                          1.30364, 1.30137, 1.29915, 1.29697, 1.29484,
                          1.29275, 1.29071, 1.2887, 1.28673, 1.2848,
                          1.28291, 1.28106, 1.27923, 1.27745, 1.27569,
                          1.27397, 1.27227, 1.27061, 1.26898, 1.26737,
                          1.26579, 1.26424, 1.26271, 1.26121,
                          1.25973])
        dmax = tstep.shape[0]

        if self.dim > dmax:
            # An approximation to the temperature step at large
            # dimension
            tstep = 1.0 + 2.0*np.sqrt(np.log(4.0))/np.sqrt(self.dim)
        else:
            tstep = tstep[self.dim-1]

        return np.exp(np.linspace(0, -(self.ntemps-1)*np.log(tstep),
                                  self.ntemps))

>>>>>>> 1f5ddfc4
    def reset(self):
        """
        Clear the ``chain``, ``lnprobability``, ``lnlikelihood``,
        ``acceptance_fraction``, ``tswap_acceptance_fraction`` stored
        properties.

        """
        self.nswap = np.zeros(self.ntemps, dtype=np.float)
        self.nswap_accepted = np.zeros(self.ntemps, dtype=np.float)

        self.nprop = np.zeros((self.ntemps, self.nwalkers), dtype=np.float)
        self.nprop_accepted = np.zeros((self.ntemps, self.nwalkers),
                                       dtype=np.float)

        self._chain = None
        self._lnprob = None
        self._lnlikelihood = None

    def sample(self, p0, lnprob0=None, lnlike0=None, iterations=1,
               thin=1, storechain=True):
        """
        Advance the chains ``iterations`` steps as a generator.

        :param p0:
            The initial positions of the walkers.  Shape should be
            ``(ntemps, nwalkers, dim)``.

        :param lnprob0: (optional)
            The initial posterior values for the ensembles.  Shape
            ``(ntemps, nwalkers)``.

        :param lnlike0: (optional)
            The initial likelihood values for the ensembles.  Shape
            ``(ntemps, nwalkers)``.

        :param iterations: (optional)
            The number of iterations to preform.

        :param thin: (optional)
            The number of iterations to perform between saving the
            state to the internal chain.

        :param storechain: (optional)
            If ``True`` store the iterations in the ``chain``
            property.

        At each iteration, this generator yields

        * ``p``, the current position of the walkers.

        * ``lnprob`` the current posterior values for the walkers.

        * ``lnlike`` the current likelihood values for the walkers.

        """
        p = np.copy(np.array(p0))

        # If we have no lnprob or logls compute them
        if lnprob0 is None or lnlike0 is None:
            fn = PTLikePrior(self.logl, self.logp)
            if self.pool is None:
                results = list(map(fn, p.reshape((-1, self.dim))))
            else:
                results = list(self.pool.map(fn, p.reshape((-1, self.dim))))

            logls = np.array([r[0] for r in results]).reshape((self.ntemps,
                                                               self.nwalkers))
            logps = np.array([r[1] for r in results]).reshape((self.ntemps,
                                                               self.nwalkers))

            lnlike0 = logls
            lnprob0 = logls * self.betas.reshape((self.ntemps, 1)) + logps

        lnprob = lnprob0
        logl = lnlike0

        # Expand the chain in advance of the iterations
        if storechain:
            nsave = iterations / thin
            if self._chain is None:
                isave = 0
                self._chain = np.zeros((self.ntemps, self.nwalkers, nsave,
                                        self.dim))
                self._lnprob = np.zeros((self.ntemps, self.nwalkers, nsave))
                self._lnlikelihood = np.zeros((self.ntemps, self.nwalkers,
                                               nsave))
            else:
                isave = self._chain.shape[2]
                self._chain = np.concatenate((self._chain,
                                              np.zeros((self.ntemps,
                                                        self.nwalkers,
                                                        nsave, self.dim))),
                                             axis=2)
                self._lnprob = np.concatenate((self._lnprob,
                                               np.zeros((self.ntemps,
                                                         self.nwalkers,
                                                         nsave))),
                                              axis=2)
                self._lnlikelihood = np.concatenate((self._lnlikelihood,
                                                     np.zeros((self.ntemps,
                                                               self.nwalkers,
                                                               nsave))),
                                                    axis=2)

        for i in range(iterations):
            for j in [0, 1]:
                jupdate = j
                jsample = (j + 1) % 2

                pupdate = p[:, jupdate::2, :]
                psample = p[:, jsample::2, :]

                us = np.random.uniform(size=(self.ntemps, self.nwalkers/2))
                zs = np.square(1.0 + (self.a-1.0)*us)/self.a

                qs = np.zeros((self.ntemps, self.nwalkers/2, self.dim))
                for k in range(self.ntemps):
                    js = np.random.randint(0, high=self.nwalkers / 2,
                                           size=self.nwalkers / 2)
                    qs[k, :, :] = psample[k, js, :] + zs[k, :].reshape(
                        (self.nwalkers / 2, 1)) * (pupdate[k, :, :] -
                                                   psample[k, js, :])

                fn = PTLikePrior(self.logl, self.logp)
                if self.pool is None:
                    results = list(map(fn, qs.reshape((-1, self.dim))))
                else:
                    results = list(self.pool.map(fn, qs.reshape((-1,
                                                                 self.dim))))

                qslogls = np.array([r[0] for r in results]).reshape(
                    (self.ntemps, self.nwalkers/2))
                qslogps = np.array([r[1] for r in results]).reshape(
                    (self.ntemps, self.nwalkers/2))
                qslnprob = qslogls * self.betas.reshape((self.ntemps, 1)) \
                    + qslogps

                logpaccept = (self.dim-1)*np.log(zs) + qslnprob \
                    - lnprob[:, jupdate::2]
                logrs = np.log(np.random.uniform(low=0.0, high=1.0,
                                                 size=(self.ntemps,
                                                       self.nwalkers/2)))

                accepts = logrs < logpaccept
                accepts = accepts.flatten()

                pupdate.reshape((-1, self.dim))[accepts, :] = \
                    qs.reshape((-1, self.dim))[accepts, :]
                lnprob[:, jupdate::2].reshape((-1,))[accepts] = \
                    qslnprob.reshape((-1,))[accepts]
                logl[:, jupdate::2].reshape((-1,))[accepts] = \
                    qslogls.reshape((-1,))[accepts]

                accepts = accepts.reshape((self.ntemps, self.nwalkers/2))

                self.nprop[:, jupdate::2] += 1.0
                self.nprop_accepted[:, jupdate::2] += accepts

            p, lnprob, logl = self._temperature_swaps(p, lnprob, logl)

            if (i + 1) % thin == 0:
                if storechain:
                    self._chain[:, :, isave, :] = p
                    self._lnprob[:, :, isave, ] = lnprob
                    self._lnlikelihood[:, :, isave] = logl
                    isave += 1

            yield p, lnprob, logl

    def _temperature_swaps(self, p, lnprob, logl):
        """
        Perform parallel-tempering temperature swaps on the state
        in ``p`` with associated ``lnprob`` and ``logl``.

        """
        ntemps = self.ntemps

        for i in range(ntemps - 1, 0, -1):
            bi = self.betas[i]
            bi1 = self.betas[i - 1]

            dbeta = bi1 - bi

            iperm = nr.permutation(self.nwalkers)
            i1perm = nr.permutation(self.nwalkers)

            raccept = np.log(nr.uniform(size=self.nwalkers))
            paccept = dbeta * (logl[i, iperm] - logl[i - 1, i1perm])

            self.nswap[i] += self.nwalkers
            self.nswap[i - 1] += self.nwalkers

            asel = (paccept > raccept)
            nacc = np.sum(asel)

            self.nswap_accepted[i] += nacc
            self.nswap_accepted[i - 1] += nacc

            ptemp = np.copy(p[i, iperm[asel], :])
            ltemp = np.copy(logl[i, iperm[asel]])
            prtemp = np.copy(lnprob[i, iperm[asel]])

            p[i, iperm[asel], :] = p[i - 1, i1perm[asel], :]
            logl[i, iperm[asel]] = logl[i - 1, i1perm[asel]]
            lnprob[i, iperm[asel]] = lnprob[i - 1, i1perm[asel]] \
                - dbeta * logl[i - 1, i1perm[asel]]

            p[i - 1, i1perm[asel], :] = ptemp
            logl[i - 1, i1perm[asel]] = ltemp
            lnprob[i - 1, i1perm[asel]] = prtemp + dbeta * ltemp

        return p, lnprob, logl

    def thermodynamic_integration_log_evidence(self, logls=None, fburnin=0.1):
        """
        Thermodynamic integration estimate of the evidence.

        :param logls: (optional) The log-likelihoods to use for
            computing the thermodynamic evidence.  If ``None`` (the
            default), use the stored log-likelihoods in the sampler.
            Should be of shape ``(Ntemps, Nwalkers, Nsamples)``.

        :param fburnin: (optional)
            The fraction of the chain to discard as burnin samples; only the
            final ``1-fburnin`` fraction of the samples will be used to
            compute the evidence; the default is ``fburnin = 0.1``.

        :return ``(lnZ, dlnZ)``: Returns an estimate of the
            log-evidence and the error associated with the finite
            number of temperatures at which the posterior has been
            sampled.

        The evidence is the integral of the un-normalized posterior
        over all of parameter space:

        .. math::

            Z \\equiv \\int d\\theta \\, l(\\theta) p(\\theta)

        Thermodymanic integration is a technique for estimating the
        evidence integral using information from the chains at various
        temperatures.  Let

        .. math::

            Z(\\beta) = \\int d\\theta \\, l^\\beta(\\theta) p(\\theta)

        Then

        .. math::

            \\frac{d \\ln Z}{d \\beta}
            = \\frac{1}{Z(\\beta)} \\int d\\theta l^\\beta p \\ln l
            = \\left \\langle \\ln l \\right \\rangle_\\beta

        so

        .. math::

            \\ln Z(\\beta = 1)
            = \\int_0^1 d\\beta \\left \\langle \\ln l \\right\\rangle_\\beta

        By computing the average of the log-likelihood at the
        difference temperatures, the sampler can approximate the above
        integral.
        """

        if logls is None:
            return self.thermodynamic_integration_log_evidence(
                logls=self.lnlikelihood, fburnin=fburnin)
        else:
            betas = np.concatenate((self.betas, np.array([0])))
            betas2 = np.concatenate((self.betas[::2], np.array([0])))

            istart = int(logls.shape[2] * fburnin + 0.5)

            mean_logls = np.mean(np.mean(logls, axis=1)[:, istart:], axis=1)
            mean_logls2 = mean_logls[::2]

            lnZ = -np.dot(mean_logls, np.diff(betas))
            lnZ2 = -np.dot(mean_logls2, np.diff(betas2))

            return lnZ, np.abs(lnZ - lnZ2)

    @property
    def betas(self):
        """
        Returns the sequence of inverse temperatures in the ladder.

        """
        return self._betas

    @property
    def chain(self):
        """
        Returns the stored chain of samples; shape ``(Ntemps,
        Nwalkers, Nsteps, Ndim)``.

        """
        return self._chain

    @property
    def flatchain(self):
        """Returns the stored chain, but flattened along the walker axis, so
        of shape ``(Ntemps, Nwalkers*Nsteps, Ndim)``.

        """

        s = self.chain.shape

        return self._chain.reshape((s[0], -1, s[3]))

    @property
    def lnprobability(self):
        """
        Matrix of lnprobability values; shape ``(Ntemps, Nwalkers, Nsteps)``.

        """
        return self._lnprob

    @property
    def lnlikelihood(self):
        """
        Matrix of ln-likelihood values; shape ``(Ntemps, Nwalkers, Nsteps)``.

        """
        return self._lnlikelihood

    @property
    def tswap_acceptance_fraction(self):
        """
        Returns an array of accepted temperature swap fractions for
        each temperature; shape ``(ntemps, )``.

        """
        return self.nswap_accepted / self.nswap

    @property
    def acceptance_fraction(self):
        """
        Matrix of shape ``(Ntemps, Nwalkers)`` detailing the
        acceptance fraction for each walker.

        """
        return self.nprop_accepted / self.nprop

    @property
    def acor(self):
        """
        Returns a matrix of autocorrelation lengths for each
        parameter in each temperature of shape ``(Ntemps, Ndim)``.

        """
        if acor is None:
            raise ImportError('acor')
        else:
            acors = np.zeros((self.ntemps, self.dim))

            for i in range(self.ntemps):
                for j in range(self.dim):
                    acors[i, j] = acor.acor(self._chain[i, :, :, j])[0]

            return acors<|MERGE_RESOLUTION|>--- conflicted
+++ resolved
@@ -144,7 +144,6 @@
 
         self.nwalkers = nwalkers
         self.dim = dim
-<<<<<<< HEAD
         
         if betas is None:
             self._betas = default_beta_ladder(self.dim, ntemps=ntemps, Tmax=Tmax)
@@ -155,13 +154,6 @@
 
         assert self.nwalkers % 2 == 0, 'The number of walkers must be even.'
         assert self.nwalkers >= 2*self.dim, 'The number of walkers must be greater than 2*dimension.'
-=======
-
-        assert self.nwalkers % 2 == 0, \
-            "The number of walkers must be even."
-        assert self.nwalkers >= 2*self.dim, \
-            "The number of walkers must be greater than 2*dimension."
->>>>>>> 1f5ddfc4
 
         self._chain = None
         self._lnprob = None
@@ -178,48 +170,6 @@
         if threads > 1 and pool is None:
             self.pool = multi.Pool(threads)
 
-<<<<<<< HEAD
-=======
-    def default_beta_ladder(self):
-        """Returns a ladder of :math:`\beta \equiv 1/T` with temperatures
-        geometrically spaced with spacing chosen so that a Gaussian
-        posterior would have a 0.25 temperature swap acceptance rate.
-
-        """
-        tstep = np.array([25.2741, 7., 4.47502, 3.5236, 3.0232,
-                          2.71225, 2.49879, 2.34226, 2.22198, 2.12628,
-                          2.04807, 1.98276, 1.92728, 1.87946, 1.83774,
-                          1.80096, 1.76826, 1.73895, 1.7125, 1.68849,
-                          1.66657, 1.64647, 1.62795, 1.61083, 1.59494,
-                          1.58014, 1.56632, 1.55338, 1.54123, 1.5298,
-                          1.51901, 1.50881, 1.49916, 1.49, 1.4813,
-                          1.47302, 1.46512, 1.45759, 1.45039, 1.4435,
-                          1.4369, 1.43056, 1.42448, 1.41864, 1.41302,
-                          1.40761, 1.40239, 1.39736, 1.3925, 1.38781,
-                          1.38327, 1.37888, 1.37463, 1.37051, 1.36652,
-                          1.36265, 1.35889, 1.35524, 1.3517, 1.34825,
-                          1.3449, 1.34164, 1.33847, 1.33538, 1.33236,
-                          1.32943, 1.32656, 1.32377, 1.32104, 1.31838,
-                          1.31578, 1.31325, 1.31076, 1.30834, 1.30596,
-                          1.30364, 1.30137, 1.29915, 1.29697, 1.29484,
-                          1.29275, 1.29071, 1.2887, 1.28673, 1.2848,
-                          1.28291, 1.28106, 1.27923, 1.27745, 1.27569,
-                          1.27397, 1.27227, 1.27061, 1.26898, 1.26737,
-                          1.26579, 1.26424, 1.26271, 1.26121,
-                          1.25973])
-        dmax = tstep.shape[0]
-
-        if self.dim > dmax:
-            # An approximation to the temperature step at large
-            # dimension
-            tstep = 1.0 + 2.0*np.sqrt(np.log(4.0))/np.sqrt(self.dim)
-        else:
-            tstep = tstep[self.dim-1]
-
-        return np.exp(np.linspace(0, -(self.ntemps-1)*np.log(tstep),
-                                  self.ntemps))
-
->>>>>>> 1f5ddfc4
     def reset(self):
         """
         Clear the ``chain``, ``lnprobability``, ``lnlikelihood``,
